--- conflicted
+++ resolved
@@ -4,11 +4,7 @@
                     {:extra-deps {org.clojure/clojure    {:mvn/version "1.9.0"}
                                   thheller/shadow-cljs   {:mvn/version "2.6.23"}
                                   org.clojure/core.async {:mvn/version "0.4.474"}
-<<<<<<< HEAD
-                                  fulcrologic/fulcro     {:mvn/version "2.6.14"}}}
-=======
                                   fulcrologic/fulcro     {:mvn/version "2.6.15"}}}
->>>>>>> 84cfe6de
 
            :test    {:extra-paths ["src/test"]}
 
