--- conflicted
+++ resolved
@@ -1,14 +1,11 @@
 # Change Log
 
-<<<<<<< HEAD
-=======
 0.0.15
 ------
 - Finished state machine support for: remotes, aborting network
 requests, state timeout events, and improved docs.
 - Upgraded example to use timeouts, aborts, etc.
 
->>>>>>> 84cfe6de
 0.0.14
 ------
 - Got rid of ghostwheel dependency madness
