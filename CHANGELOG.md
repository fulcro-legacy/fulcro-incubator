# Change Log

<<<<<<< HEAD
=======
0.0.26
------
- Fix for SSR of dynamic router

>>>>>>> 28bb43e3
0.0.25
------
- Fixed issue when reconciler doesn't exist

0.0.24
------
- Fixed a spec

0.0.23
------
- Support `::pm/mutation-return-key` on pessimistic mutations
- Fix `pessimistic-mutation` to send correct returning query to remote

0.0.22
------
- Added dynamic routing with docs

0.0.21
------
- Added the ability to trigger events on other state machines from within a handler.

0.0.20
------
- Added proper ident refresh list for remote mutations to ensure UI refresh
- Added apply-action and get-active-state

0.0.19
------
- Removed accidental use of timbre
- Dropped the use of Defn for function specs for the moment.

0.0.18
------
- Fixed a race condition on React lifecycles when using state machines that could lose loads.
- Added

0.0.17
------
- Added fallback support for loads

0.0.16
------
- Fixed duplicate source in JAR

0.0.15
------
- Finished state machine support for: remotes, aborting network
requests, state timeout events, and improved docs.
- Upgraded example to use timeouts, aborts, etc.

0.0.14
------
- Got rid of ghostwheel dependency madness
- Added CI support

0.0.13
------
- Added remote support to state machines

0.0.12
------
- Added UI State Machines.

0.0.11-1
--------
- Removed stray console.log 

0.0.11
------
- Added a `ptransact!` that is capable of composing pmutations with all other kinds.

0.0.10
------
- Added `update-io-progress!` for flicker free io progress, but able to distinguish
loads from mutations.

0.0.9
-----
- Added some helpers for flicker free progress updates and other state
display to pessimistic mutations. These combine load marker support.
- Added helpers for reading mutation errors and loading state for
the "current" component.

0.0.8
-----
- Made `pmutate!` honor declared refresh on the mutation
- pmutate! now adds loading status to target entity, if targeting
- `pmutate!` will not write a mutation response of "loading" with key into a
declared target, so the target can display progress if necessary.

0.0.7
-----
- Bugfix for pmutate!

0.0.6
-----
- Added support for mutation interfaces to be used with `pmutate!`

0.0.5
-----
- Renamed `::pm/error-marker` to `::pm/key`.
- Made `::pm/key` visible in loading and errors.

0.0.4
-----
- Fixed hard errors in pmutate to not call ok handler
- Added target/returning support to `pmutate!`
- Improved visibility rules rules for mutation response, and documented it.

0.0.3
-----
- Refined mutation interface declaration
- Added a new version of ptransact! in a new namespace. Much more refined.
  Requires Fulcro 2.6.9.

0.0.2
-----
- Added support for mutation interface declaration

0.0.1
-----
- Initial release<|MERGE_RESOLUTION|>--- conflicted
+++ resolved
@@ -1,12 +1,9 @@
 # Change Log
 
-<<<<<<< HEAD
-=======
 0.0.26
 ------
 - Fix for SSR of dynamic router
 
->>>>>>> 28bb43e3
 0.0.25
 ------
 - Fixed issue when reconciler doesn't exist
